<!doctype html>
<html lang="en">
  <head>
    <base href="/" />
    <meta charset="UTF-8" />
    <meta
      name="viewport"
      content="width=device-width, initial-scale=1.0, maximum-scale=1"
    />
    <title>
<<<<<<< HEAD
      Strategic Technology Solutions UAE | ASTERIK - Enterprise Digital Transformation
=======
      Strategic Technology Solutions UAE | ASTERIK - Enterprise Digital
      Transformation
>>>>>>> 2703ade2
    </title>
    <meta
      name="description"
      content="Leading technology consulting firm in UAE providing enterprise digital transformation, IT talent acquisition, and strategic technology solutions for government entities and financial institutions in the Middle East GCC region."
    />
<<<<<<< HEAD
    <meta name="keywords" content="technology consulting UAE, digital transformation Middle East, IT consulting Dubai, enterprise technology solutions, government technology, financial services IT, GCC technology partners" />
=======
    <meta
      name="keywords"
      content="technology consulting UAE, digital transformation Middle East, IT consulting Dubai, enterprise technology solutions, government technology, financial services IT, GCC technology partners"
    />
>>>>>>> 2703ade2
    <meta name="author" content="ASTERIK Technology Solutions" />
    <meta name="robots" content="index, follow" />
    <link rel="canonical" href="https://asterik.ae" />
    <link rel="preconnect" href="https://fonts.googleapis.com" />
    <link rel="preconnect" href="https://fonts.gstatic.com" crossorigin />
    <link
      href="https://fonts.googleapis.com/css2?family=Montserrat:wght@400;600;700&family=Open+Sans:wght@400;500;600&display=swap"
      rel="stylesheet"
    />
    <link
      rel="stylesheet"
      href="https://cdnjs.cloudflare.com/ajax/libs/font-awesome/6.4.0/css/all.min.css"
      crossorigin="anonymous"
    />
<<<<<<< HEAD
    

    <!-- reCAPTCHA v3 -->
    <script src="https://www.google.com/recaptcha/api.js?render=6LfPWz4qAAAAAPsw_tAokvUAV4Eg2aF5KHTyZHaE" async defer></script>
    
    <!-- Brevo SDK -->
    <script src="https://cdn.brevo.com/js/sdk-loader.js" async></script>
    <script>
        // Version: 2.0
        window.Brevo = window.Brevo || [];
        Brevo.push([
            "init",
            {
            client_key: "gq5j34op6hpsf9idkgjdn0qm"
            }
        ]);
    </script>
    
=======

    <!-- reCAPTCHA v3 -->
    <script
      src="https://www.google.com/recaptcha/api.js?render=6LfP65krAAAAANLUj10EsLgK2YcGeEdA40tKOyRG"
      async
      defer
    ></script>

    <!-- Brevo SDK -->
    <script src="https://cdn.brevo.com/js/sdk-loader.js" async></script>
    <script>
      // Version: 2.0
      window.Brevo = window.Brevo || [];
      Brevo.push([
        "init",
        {
          client_key: "6LfP65krAAAAANLUj10EsLgK2YcGeEdA40tKOyRG",
        },
      ]);
    </script>

>>>>>>> 2703ade2
    <!-- Open Graph tags -->
    <meta
      property="og:title"
      content="Strategic Technology Solutions UAE | ASTERIK"
    />
    <meta
      property="og:description"
      content="Leading technology consulting firm in UAE providing enterprise digital transformation, IT talent acquisition, and strategic technology solutions for government and financial institutions."
    />
    <meta property="og:type" content="website" />
    <meta property="og:url" content="https://asterik.ae" />
    <meta property="og:site_name" content="ASTERIK" />
    <meta property="og:locale" content="en_US" />
<<<<<<< HEAD
    
    <!-- Twitter Card tags -->
    <meta name="twitter:card" content="summary_large_image" />
    <meta name="twitter:title" content="Strategic Technology Solutions UAE | ASTERIK" />
    <meta name="twitter:description" content="Leading technology consulting firm in UAE providing enterprise digital transformation and strategic technology solutions." />
=======

    <!-- Twitter Card tags -->
    <meta name="twitter:card" content="summary_large_image" />
    <meta
      name="twitter:title"
      content="Strategic Technology Solutions UAE | ASTERIK"
    />
    <meta
      name="twitter:description"
      content="Leading technology consulting firm in UAE providing enterprise digital transformation and strategic technology solutions."
    />
>>>>>>> 2703ade2
  </head>
  <body>
    <div id="root"></div>
    <script type="module" src="/src/main.tsx"></script>
<<<<<<< HEAD
    

    
=======

>>>>>>> 2703ade2
    <!-- This is a replit script which adds a banner on the top of the page when opened in development mode outside the replit environment -->
    <script
      type="text/javascript"
      src="https://replit.com/public/js/replit-dev-banner.js"
    ></script>
  </body>
</html><|MERGE_RESOLUTION|>--- conflicted
+++ resolved
@@ -8,25 +8,17 @@
       content="width=device-width, initial-scale=1.0, maximum-scale=1"
     />
     <title>
-<<<<<<< HEAD
-      Strategic Technology Solutions UAE | ASTERIK - Enterprise Digital Transformation
-=======
       Strategic Technology Solutions UAE | ASTERIK - Enterprise Digital
       Transformation
->>>>>>> 2703ade2
     </title>
     <meta
       name="description"
       content="Leading technology consulting firm in UAE providing enterprise digital transformation, IT talent acquisition, and strategic technology solutions for government entities and financial institutions in the Middle East GCC region."
     />
-<<<<<<< HEAD
-    <meta name="keywords" content="technology consulting UAE, digital transformation Middle East, IT consulting Dubai, enterprise technology solutions, government technology, financial services IT, GCC technology partners" />
-=======
     <meta
       name="keywords"
       content="technology consulting UAE, digital transformation Middle East, IT consulting Dubai, enterprise technology solutions, government technology, financial services IT, GCC technology partners"
     />
->>>>>>> 2703ade2
     <meta name="author" content="ASTERIK Technology Solutions" />
     <meta name="robots" content="index, follow" />
     <link rel="canonical" href="https://asterik.ae" />
@@ -41,26 +33,6 @@
       href="https://cdnjs.cloudflare.com/ajax/libs/font-awesome/6.4.0/css/all.min.css"
       crossorigin="anonymous"
     />
-<<<<<<< HEAD
-    
-
-    <!-- reCAPTCHA v3 -->
-    <script src="https://www.google.com/recaptcha/api.js?render=6LfPWz4qAAAAAPsw_tAokvUAV4Eg2aF5KHTyZHaE" async defer></script>
-    
-    <!-- Brevo SDK -->
-    <script src="https://cdn.brevo.com/js/sdk-loader.js" async></script>
-    <script>
-        // Version: 2.0
-        window.Brevo = window.Brevo || [];
-        Brevo.push([
-            "init",
-            {
-            client_key: "gq5j34op6hpsf9idkgjdn0qm"
-            }
-        ]);
-    </script>
-    
-=======
 
     <!-- reCAPTCHA v3 -->
     <script
@@ -82,7 +54,6 @@
       ]);
     </script>
 
->>>>>>> 2703ade2
     <!-- Open Graph tags -->
     <meta
       property="og:title"
@@ -96,13 +67,6 @@
     <meta property="og:url" content="https://asterik.ae" />
     <meta property="og:site_name" content="ASTERIK" />
     <meta property="og:locale" content="en_US" />
-<<<<<<< HEAD
-    
-    <!-- Twitter Card tags -->
-    <meta name="twitter:card" content="summary_large_image" />
-    <meta name="twitter:title" content="Strategic Technology Solutions UAE | ASTERIK" />
-    <meta name="twitter:description" content="Leading technology consulting firm in UAE providing enterprise digital transformation and strategic technology solutions." />
-=======
 
     <!-- Twitter Card tags -->
     <meta name="twitter:card" content="summary_large_image" />
@@ -114,18 +78,11 @@
       name="twitter:description"
       content="Leading technology consulting firm in UAE providing enterprise digital transformation and strategic technology solutions."
     />
->>>>>>> 2703ade2
   </head>
   <body>
     <div id="root"></div>
     <script type="module" src="/src/main.tsx"></script>
-<<<<<<< HEAD
-    
 
-    
-=======
-
->>>>>>> 2703ade2
     <!-- This is a replit script which adds a banner on the top of the page when opened in development mode outside the replit environment -->
     <script
       type="text/javascript"
